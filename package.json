--- conflicted
+++ resolved
@@ -1,10 +1,6 @@
 {
   "name": "push-receiver",
-<<<<<<< HEAD
   "version": "2.2.1",
-=======
-  "version": "2.1.1",
->>>>>>> 8dee225e
   "description": "A module to subscribe to GCM/FCM and receive notifications within a node process.",
   "main": "src/index.js",
   "scripts": {
